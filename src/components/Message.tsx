import { motion } from "framer-motion";
import { User, Bot, Copy, Check, Trash2, Cpu } from "lucide-react";
import ReactMarkdown, { type ExtraProps } from "react-markdown";
import remarkGfm from 'remark-gfm';
import { Prism as SyntaxHighlighter } from "react-syntax-highlighter";
import { oneDark } from "react-syntax-highlighter/dist/esm/styles/prism";
import { oneLight } from "react-syntax-highlighter/dist/esm/styles/prism";
import { useEffect, useState, type CSSProperties, type ReactNode } from "react";
import { Button } from "@/components/ui/button";

// Interface defining all the props the component accepts
interface MessageProps {
  id: string;
  content: string;
  isUser: boolean;
  timestamp: Date;
  isTyping?: boolean;
  onDelete: (messageId: string) => void;
  modelName?: string;
}

// A precise type for the props of our custom 'code' component.
// This solves the "'inline' does not exist on type..." error.
type CodeBlockProps = {
    children?: ReactNode;
    className?: string;
    node?: unknown;
    inline?: boolean;
} & ExtraProps;

export function Message({ id, content, isUser, timestamp, isTyping = false, onDelete, modelName }: MessageProps) {
  const [isDark, setIsDark] = useState(false);
  const [isCopied, setIsCopied] = useState(false);

  useEffect(() => {
    const checkTheme = () => setIsDark(document.documentElement.classList.contains('dark'));
    checkTheme();
    const observer = new MutationObserver(checkTheme);
    observer.observe(document.documentElement, { attributes: true, attributeFilter: ['class'] });
    return () => observer.disconnect();
  }, []);

  const handleCopy = () => {
    navigator.clipboard.writeText(content);
    setIsCopied(true);
    setTimeout(() => setIsCopied(false), 2000);
  };

  const messageVariants = {
    hidden: { opacity: 0, y: 20 },
    visible: { opacity: 1, y: 0 }
  };

  const TypingIndicator = () => (
    <div className="flex space-x-1">
      {[0, 1, 2].map((i) => (
        <motion.div
          key={i}
          className="w-2 h-2 bg-current rounded-full"
          animate={{ opacity: [0.4, 1, 0.4] }}
          transition={{ duration: 1.4, repeat: Infinity, delay: i * 0.2 }}
        />
      ))}
    </div>
  );

  const MessageActions = () => (
    <div className={`
      absolute top-1/2 -translate-y-1/2 flex items-center gap-1 p-1 rounded-md bg-secondary border shadow-sm
      transition-opacity duration-200 opacity-0 group-hover:opacity-100
      ${isUser ? 'right-full mr-2' : 'left-full ml-2'}
    `}>
      <Button variant="ghost" size="icon" className="h-7 w-7" onClick={handleCopy}>
        {isCopied ? <Check className="h-4 w-4 text-green-500" /> : <Copy className="h-4 w-4" />}
      </Button>
      <Button variant="ghost" size="icon" className="h-7 w-7" onClick={() => onDelete(id)}>
        <Trash2 className="h-4 w-4 text-destructive" />
      </Button>
    </div>
  );

  // Assign the style to a correctly typed variable before using it.
  // This solves the "No overload matches this call" error.
  const syntaxHighlighterStyle: { [key: string]: CSSProperties } = isDark ? oneDark : oneLight;

  return (
    <motion.div
      variants={messageVariants}
      initial="hidden"
      animate="visible"
      transition={{ duration: 0.3, ease: "easeOut" }}
      className={`group relative flex gap-4 p-6 ${isUser ? 'justify-end' : 'justify-start'}`}
    >
      {!isUser && (
        <div className="flex-shrink-0 w-8 h-8 rounded-full bg-chat-assistant-bubble flex items-center justify-center">
          <Bot className="h-4 w-4 text-chat-assistant-bubble-foreground" />
        </div>
      )}

      <div className="relative max-w-[70%]">
        <div className={`rounded-2xl px-3 py-2 ${isUser ? 'bg-chat-user-bubble text-chat-user-bubble-foreground' : 'bg-chat-assistant-bubble text-chat-assistant-bubble-foreground'}`}>
          {isTyping ? (
            <TypingIndicator />
          ) : isUser ? (
            <p className="text-sm leading-relaxed whitespace-pre-wrap text-white">{content}</p>
          ) : (
            <div className="prose prose-sm max-w-none dark:prose-invert prose-p:my-2 prose-table:my-4 prose-th:p-2 prose-td:p-2">
              <ReactMarkdown
                remarkPlugins={[remarkGfm]}
                components={{
                  // Apply our new, precise type to the code component's props.
                  code({ inline, className, children, ...props }: CodeBlockProps) {
                    const match = /language-(\w+)/.exec(className || '');
                    if (!inline) {
                      return (
                        <SyntaxHighlighter
                          style={syntaxHighlighterStyle} // Use the correctly typed style variable
                          language={match ? match[1] : 'plaintext'}
                          PreTag="div"
                          className="rounded-lg !my-2"
                          {...props}
                        >
                          {String(children).replace(/\n$/, '')}
                        </SyntaxHighlighter>
                      );
                    }
                    return (
                      <code className="bg-muted px-1.5 py-0.5 rounded text-sm font-mono" {...props}>
                        {children}
                      </code>
                    );
                  },
                }}
              >
                {content}
              </ReactMarkdown>
            </div>
          )}
<<<<<<< HEAD
          <div className="flex items-center justify-end gap-3 mt-2">
            {!isUser && modelName && (
              <div className="flex items-center gap-1 text-xs opacity-50">
                <Cpu size={12} />
                <span>{modelName}</span>
              </div>
            )}
            <span className="text-xs opacity-60">
=======

          <div className="flex justify-end mt-2">
            <span className="text-xs opacity-60 text-white">
>>>>>>> b18f60dc
              {timestamp.toLocaleTimeString([], { hour: '2-digit', minute: '2-digit' })}
            </span>
          </div>
        </div>
        <MessageActions />
      </div>

      {isUser && (
        <div className="flex-shrink-0 w-8 h-8 rounded-full bg-chat-user-bubble flex items-center justify-center">
          <User className="h-4 w-4 text-white" />
        </div>
      )}
    </motion.div>
  );
}<|MERGE_RESOLUTION|>--- conflicted
+++ resolved
@@ -136,7 +136,6 @@
               </ReactMarkdown>
             </div>
           )}
-<<<<<<< HEAD
           <div className="flex items-center justify-end gap-3 mt-2">
             {!isUser && modelName && (
               <div className="flex items-center gap-1 text-xs opacity-50">
@@ -145,11 +144,6 @@
               </div>
             )}
             <span className="text-xs opacity-60">
-=======
-
-          <div className="flex justify-end mt-2">
-            <span className="text-xs opacity-60 text-white">
->>>>>>> b18f60dc
               {timestamp.toLocaleTimeString([], { hour: '2-digit', minute: '2-digit' })}
             </span>
           </div>
